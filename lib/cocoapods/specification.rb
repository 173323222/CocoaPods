--- conflicted
+++ resolved
@@ -33,10 +33,6 @@
       @parent, @name = parent, name
       @define_for_platforms = [:osx, :ios]
       @clean_paths, @subspecs = [], []
-<<<<<<< HEAD
-=======
-      @dependencies, @source_files, @public_header_files, @resources = { :ios => [], :osx => [] }, { :ios => [], :osx => [] }, { :ios => nil, :osx => nil }, { :ios => [], :osx => [] }
->>>>>>> be275692
       @deployment_target = {}
       unless parent
         @source = {:git => ''}
@@ -124,8 +120,8 @@
         @specification, @platform = specification, platform
       end
 
-<<<<<<< HEAD
       %w{ source_files=
+          public_header_files=
           resource=
           resources=
           preserve_paths=
@@ -141,9 +137,6 @@
           deployment_target=
           header_dir=
           dependency }.each do |method|
-=======
-      %w{ source_files= public_header_files= resource= resources= xcconfig= framework= frameworks= library= libraries= compiler_flags= deployment_target= dependency }.each do |method|
->>>>>>> be275692
         define_method(method) do |args|
           @specification._on_platform(@platform) do
             @specification.send(method, args)
@@ -178,23 +171,10 @@
     end
     attr_writer :name
 
-<<<<<<< HEAD
     ### Attributes that return the first value defined in the chain
 
     def platform
       @platform || ( @parent ? @parent.platform : nil )
-=======
-    def public_header_files=(patterns)
-      @define_for_platforms.each do |platform|
-        @public_header_files[platform] = pattern_list(patterns)
-      end
-    end
-    attr_reader :public_header_files
-
-    def deployment_target=(version)
-      raise Informative, "The deployment target must be defined per platform like s.ios.deployment_target = '5.0'" unless @define_for_platforms.count == 1
-      @deployment_target[@define_for_platforms.first] = version
->>>>>>> be275692
     end
 
     def platform=(platform)
@@ -260,6 +240,7 @@
 
 
     pltf_chained_attr_accessor  :source_files,                lambda {|value, current| pattern_list(value) }
+    pltf_chained_attr_accessor  :public_header_files,         lambda {|value, current| pattern_list(value) }
     pltf_chained_attr_accessor  :resources,                   lambda {|value, current| pattern_list(value) }
     pltf_chained_attr_accessor  :preserve_paths,              lambda {|value, current| pattern_list(value) } # Paths that should not be cleaned
     pltf_chained_attr_accessor  :exclude_header_search_paths, lambda {|value, current| pattern_list(value) } # Headers to be excluded from being added to search paths (RestKit)

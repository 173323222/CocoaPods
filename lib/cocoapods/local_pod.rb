--- conflicted
+++ resolved
@@ -74,7 +74,6 @@
     def header_files
       source_files.select { |f| f.extname == '.h' }
     end
-<<<<<<< HEAD
     
     def license_text
       if (license_hash = specification.license)
@@ -85,8 +84,6 @@
         end
       end
     end
-=======
->>>>>>> 42cc83a1
 
     def link_headers
       copy_header_mappings.each do |namespaced_path, files|

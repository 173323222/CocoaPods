module Pod

  # A {LocalPod} interfaces one or more specifications belonging to one pod
  # (a library) and their concrete instance in the file system.
  #
  # The {LocalPod} is responsible for orchestrating the activated
  # specifications of a single pod. Specifically, it keeps track of the
  # activated specifications and handles issues related to duplicates
  # files.
  # Inheritance logic belongs to the {Specification} class.
  #
  # The activated specifications are used to compute the paths that can be
  # safely cleaned by the pod.
  #
  # @example
  #     pod = LocalPod.new 'RestKit/Networking'
  #     pod.add_specification 'RestKit/UI'
  #
  # @note
  #   Unless otherwise specified in the name of the method the {LocalPod}
  #   returns absolute paths.
  #
  class LocalPod
    autoload :DirList, 'cocoapods/local_pod/dir_list'

    # @return [Specification] The specification that describes the pod.
    #
    attr_reader :top_specification

    # @return [Specification] The activated specifications of the pod.
    #
    attr_reader :specifications

    # @return [Sandbox] The sandbox where the pod is installed.
    #
    attr_reader :sandbox

    # @return [Platform] The platform that will be used to build the pod.
    #
    attr_reader :platform

    # @return [Boolean] Wether or not the pod has been downloaded in the
    #                   current install process and still needs its docs
    #                   generated and be cleaned.
    #
    attr_accessor :downloaded
    alias_method :downloaded?, :downloaded

    # @param [Specification] specification  The first activated specification
    #                                       of the pod.
    #
    # @param [Sandbox] sandbox              The sandbox where the files of the
    #                                       pod will be located.
    #
    # @param [Platform] platform            The platform that will be used to
    #                                       build the pod.
    #
    # @todo The local pod should be initialized with all the activated
    #       specifications passed as an array, in order to be able to cache the
    #       computed values. In other words, it should be immutable.
    #
    def initialize(specification, sandbox, platform)
      @top_specification, @sandbox, @platform = specification.top_level_parent, sandbox, platform
      @top_specification.activate_platform(platform)
      @specifications = [] << specification
    end

    # Initializes a local pod from the top specification of a podspec file.
    #
    # @return [LocalPod] A new local pod.
    #
    def self.from_podspec(podspec, sandbox, platform)
      new(Specification.from_file(podspec), sandbox, platform)
    end

    # Activates a specification or subspecs for the pod.
    # Adding specifications is idempotent.
    #
    # @param {Specification} spec The specification to add to the pod.
    #
    # @raise {Informative} If the specification is not part of the same pod.
    #
    def add_specification(spec)
      unless spec.top_level_parent == top_specification
        raise Informative,
          "[Local Pod] Attempt to add a specification from another pod"
      end
      spec.activate_platform(platform)
      @specifications << spec unless @specifications.include?(spec)
    end

    # @return [Pathname] The root directory of the pod
    #
    def root
      @sandbox.root + top_specification.name
    end

    def dir_list
      @dir_list ||= DirList.new(root)
    end

    # @return [String] A string representation of the pod which indicates if
    #                  the pods comes from a local source or has a preferred
    #                  dependency.
    #
    def to_s
      s =  top_specification.to_s
      s << " defaulting to #{top_specification.preferred_dependency} subspec" if top_specification.preferred_dependency
      s
    end

    # @return [String] The name of the Pod.
    #
    def name
      top_specification.name
    end

    # @!group Installation

    # Creates the root path of the pod.
    #
    # @return [void]
    #
    def create
      root.mkpath unless exists?
    end

    # Whether the root path of the pod exists.
    #
    def exists?
      root.exist?
    end

    # Executes a block in the root directory of the Pod.
    #
    # @return [void]
    #
    def chdir(&block)
      create
      Dir.chdir(root, &block)
    end

    # Deletes the pod from the file system.
    #
    # @return [void]
    #
    def implode
      root.rmtree if exists?
    end

    def local?
      false
    end

    # @!group Cleaning

    # Deletes any path that is not used by the pod.
    #
    # @return [void]
    #
    def clean!
      clean_paths.each { |path| FileUtils.rm_rf(path) }
      @cleaned = true
      dir_list.read_file_system
    end

    # Finds the absolute paths, including hidden ones, of the files
    # that are not used by the pod and thus can be safely deleted.
    #
    # @return [Array<Strings>] The paths that can be deleted.
    #
    # @note Implementation detail: Don't use Dir#glob as there is an
    #       unexplained issue (#568, #572 and #602).
    #
    def clean_paths
      cached_used = used_files
      files = Pathname.glob(root + "**/*", File::FNM_DOTMATCH | File::FNM_CASEFOLD).map(&:to_s)

      files.reject! do |candidate|
        candidate.end_with?('.', '..') || cached_used.any? do |path|
          path.include?(candidate) || candidate.include?(path)
        end
      end
      files
    end

    # @return [Array<String>] The absolute path of the files used by the pod.
    #
    def used_files
      files = [ source_files, resource_files, preserve_files, readme_file, license_file, prefix_header_file ]
      files.compact!
      files.flatten!
      files.map!{ |path| path.to_s }
      files
    end

    # @!group Files

    # @return [Pathname] Returns the relative path from the sandbox.
    #
    # @note If the two abosule paths don't share the same root directory an
    # extra `../` is added to the result of {Pathname#relative_path_from}
    #
    #     path = Pathname.new('/Users/dir')
    #     @sandbox
    #     #=> Pathname('/tmp/CocoaPods/Lint/Pods')
    #
    #     p.relative_path_from(@sandbox
    #     #=> '../../../../Users/dir'
    #
    #     relativize_from_sandbox(path)
    #     #=> '../../../../../Users/dir'
    #
    def relativize_from_sandbox(path)
      result = path.relative_path_from(@sandbox.root)
      result = Pathname.new('../') + result unless @sandbox.root.to_s.split('/')[1] == path.to_s.split('/')[1]
      result
    end

    # @return [Array<Pathname>] The paths of the source files.
    #
    def source_files
      source_files_by_spec.values.flatten
    end

    # @return [Array<Pathname>] The *relative* paths of the source files.
    #
    def relative_source_files
      source_files.map{ |p| relativize_from_sandbox(p) }
    end

    def relative_source_files_by_spec
      result = {}
      source_files_by_spec.each do |spec, paths|
        result[spec] = paths.map{ |p| relativize_from_sandbox(p) }
      end
      result
    end


    # Finds the source files that every activated {Specification} requires.
    #
    # @note If the same file is required by two specifications the one at the
    #   higher level in the inheritance chain wins.
    #
    # @return [Hash{Specification => Array<Pathname>}] The files grouped by
    #   {Specification}.
    #
    def source_files_by_spec
<<<<<<< HEAD
      options = {:glob => '*.{h,hpp,hh,m,mm,c,cpp}'}
      paths_by_spec(:source_files, options)
=======
      @source_files_by_spec ||= paths_by_spec(:source_files, '*.{h,hpp,m,mm,c,cpp}')
>>>>>>> 9b118f86
    end

    # @return [Array<Pathname>] The paths of the header files.
    #
    def header_files
      header_files_by_spec.values.flatten
    end

    # @return [Array<Pathname>] The *relative* paths of the source files.
    #
    def relative_header_files
      header_files.map{ |p| relativize_from_sandbox(p) }
    end

    # @return [Hash{Specification => Array<Pathname>}] The paths of the header
    #   files grouped by {Specification}.
    #
    def header_files_by_spec
      result = {}
      source_files_by_spec.each do |spec, paths|
        headers = paths.select { |f| f.extname == '.h' || f.extname == '.hpp' || f.extname == '.hh' }
        result[spec] = headers unless headers.empty?
      end
      result
    end

    # @return [Hash{Specification => Array<Pathname>}] The paths of the header
    #   files grouped by {Specification} that should be copied in the public
    #   folder.
    #
    #   If a spec does not match any public header it means that all the
    #   header files (i.e. the build ones) are intended to be public.
    #
    def public_header_files_by_spec
<<<<<<< HEAD
      public_headers = paths_by_spec(:public_header_files, :glob => '*.{h,hpp,hh}')
=======
      public_headers = paths_by_spec(:public_header_files, '*.{h,hpp}')
>>>>>>> 9b118f86
      build_headers  = header_files_by_spec

      result = {}
      specifications.each do |spec|
        if (public_h = public_headers[spec]) && !public_h.empty?
          result[spec] = public_h
        elsif (build_h = build_headers[spec]) && !build_h.empty?
          result[spec] = build_h
        end
      end
      result
    end

    # @return [Array<Pathname>] The paths of the resources.
    #
    def resource_files
      paths_by_spec(:resources).values.flatten
    end

    # @return [Array<Pathname>] The *relative* paths of the resources.
    #
    def relative_resource_files
      resource_files.map{ |p| relativize_from_sandbox(p) }
    end

    # @return [Pathname] The absolute path of the prefix header file
    #
    def prefix_header_file
      root + top_specification.prefix_header_file if top_specification.prefix_header_file
    end

    # @return [Array<Pathname>] The absolute paths of the files of the pod
    #   that should be preserved.
    #
    def preserve_files
      paths  = paths_by_spec(:preserve_paths).values
      paths += expanded_paths(%w[ *.podspec notice* NOTICE* CREDITS* ])
      paths.compact!
      paths.uniq!
      paths
    end

    # @return [Pathname] The automatically detected absolute path of the README
    #  file.
    #
    def readme_file
      expanded_paths(%w[ readme{*,.*} ]).first
    end

    # @return [Pathname] The absolute path of the license file from the
    #   specification or automatically detected.
    #
    def license_file
      unless @license_file
        if top_specification.license && top_specification.license[:file]
          @license_file = root + top_specification.license[:file]
        else
          @license_file = expanded_paths(%w[ licen{c,s}e{*,.*} ]).first
        end
      end
      @license_file
    end

    # @return [String] The text of the license of the pod from the
    #  specification or from the license file.
    #
    def license_text
      if (license_hash = top_specification.license)
        if (result = license_hash[:text])
          result
        elsif license_file
          result = IO.read(license_file)
        end
      end
    end

    def xcconfig
      specifications.map { |s| s.xcconfig }.reduce(:merge)
    end

    # Computes the paths of all the public headers of the pod including every
    # subspec (activated or not).
    # For this reason the pod must not be cleaned when calling this command.
    #
    # This method is used by {Generator::Documentation}.
    #
    # @raise [Informative] If the pod was cleaned.
    #
    # @return [Array<Pathname>] The path of all the public headers of the pod.
    #
    def documentation_headers
      if @cleaned
        raise Informative, "The pod is cleaned and cannot compute the " \
                           "header files, as some might have been deleted."
      end

      specs = [top_specification] + top_specification.recursive_subspecs
      source_files   = paths_by_spec(:source_files, '*.{h}', specs)
      public_headers = paths_by_spec(:public_header_files, '*.{h}', specs)

      result = []
      specs.each do |spec|
        if (public_h = public_headers[spec]) && !public_h.empty?
          result += public_h
        elsif (source_f = source_files[spec]) && !source_f.empty?
          build_h = source_f.select { |f| f.extname == '.h' || f.extname == '.hpp' || f.extname == '.hh' }
          result += build_h unless build_h.empty?
        end
      end
      result
    end

    # @!group Xcodeproj integration

    # Adds the file references, to the given `Pods.xcodeproj` project, for the
    # source files of the pod. The file references are grouped by specification
    # and stored in {#file_references_by_spec}.
    #
    # @note If the pod is locally sourced the file references are stored in the
    #       `Local Pods` group otherwise they are stored in the `Pods` group.
    #
    # @return [void]
    #
    def add_file_references_to_project(project)
      @file_references_by_spec = {}
      parent_group = local? ? project.local_pods : project.pods

      relative_source_files_by_spec.each do |spec, paths|
        group = project.add_spec_group(spec.name, parent_group)
        file_references = []
        paths.each do |path|
          file_references << group.new_file(path)
        end
        @file_references_by_spec[spec] = file_references
      end
    end

    # @return [Hash{Specification => Array<PBXFileReference>}] The file
    #   references of the pod in the `Pods.xcodeproj` project.
    #
    attr_reader :file_references_by_spec

    # Adds a build file for each file reference to a given target taking into
    # account the compiler flags of the corresponding specification.
    #
    # @raise If the {#add_file_references_to_project} was not called before of
    #        calling this method.
    #
    # @return [void]
    #
    def add_build_files_to_target(target)
      unless file_references_by_spec
        raise Informative, "Local Pod needs to add the file references to the " \
                           "project before adding the build files to the target."
      end
      file_references_by_spec.each do |spec, file_reference|
        target.add_file_references(file_reference, spec.compiler_flags.strip)
      end
    end

    # @return [void] Copies the pods headers to the sandbox.
    #
    def link_headers
      @sandbox.build_headers.add_search_path(headers_sandbox)
      @sandbox.public_headers.add_search_path(headers_sandbox)

      header_mappings(header_files_by_spec).each do |namespaced_path, files|
        @sandbox.build_headers.add_files(namespaced_path, files)
      end

      header_mappings(public_header_files_by_spec).each do |namespaced_path, files|
        @sandbox.public_headers.add_files(namespaced_path, files)
      end
    end

    # @return Whether the pod requires ARC.
    #
    # TODO: this should be not used anymore.
    #
    def requires_arc?
      top_specification.requires_arc
    end

    private

    # @return [Array<Pathname>] The implementation files
    # (the files the need to compiled) of the pod.
    #
    def implementation_files
      relative_source_files.reject { |f| f.extname == '.h' ||  f.extname == '.hpp' || f.extname == '.hh' }
    end

    # @return [Pathname] The path of the pod relative from the sandbox.
    #
    def relative_root
      root.relative_path_from(@sandbox.root)
    end

    # @return Hash{Pathname => [Array<Pathname>]} A hash containing the headers
    #   folders as the keys and the absolute paths of the header files
    #   as the values.
    #
    # @todo this is being overridden in the RestKit 0.9.4 spec, need to do
    # something with that, and this method also still exists in Specification.
    #
    # @todo This is not overridden anymore in specification refactor and the
    #   code Pod::Specification#copy_header_mapping can be moved here.
    def header_mappings(files_by_spec)
      mappings = {}
      files_by_spec.each do |spec, paths|
        paths = paths - headers_excluded_from_search_paths
        dir = spec.header_dir ? (headers_sandbox + spec.header_dir) : headers_sandbox
        paths.each do |from|
          from_relative = from.relative_path_from(root)
          to = dir + spec.copy_header_mapping(from_relative)
          (mappings[to.dirname] ||= []) << from
        end
      end
      mappings
    end

    # @return <Pathname> The name of the folder where the headers of this pod
    #   will be namespaced.
    #
    def headers_sandbox
      @headers_sandbox ||= Pathname.new(top_specification.name)
    end

    # @return [<Pathname>] The relative path of the headers that should not be
    # included in the linker search paths.
    #
    def headers_excluded_from_search_paths
<<<<<<< HEAD
      options = { :glob => '*.{h,hpp,hh}' }
      paths = paths_by_spec(:exclude_header_search_paths, options)
=======
      paths = paths_by_spec(:exclude_header_search_paths, '*.{h,hpp}')
>>>>>>> 9b118f86
      paths.values.compact.uniq
    end

    # @!group Paths Patterns

    # The paths obtained by resolving the patterns of an attribute
    # grouped by spec.
    #
    # @param [Symbol] accessor The accessor to use to obtain the paths patterns.
    #
    # @param [Hash] options (see #expanded_paths)
    #
    def paths_by_spec(accessor, dir_pattern = nil, specs = nil)
      specs ||= specifications
      paths_by_spec   = {}
      processed_paths = []

      specs = specs.sort_by { |s| s.name.length }
      specs.each do |spec|
        paths = expanded_paths(spec.send(accessor), dir_pattern, spec.excluded_patterns)
        unless paths.empty?
          paths_by_spec[spec] = paths - processed_paths
          processed_paths += paths
        end
      end
      paths_by_spec
    end

    # Converts patterns of paths to the {Pathname} of the files present in the
    #   pod.
    #
    # @param [String, FileList, Array<String, Pathname>] patterns
    #   The patterns to expand.
    # @param [Hash] options
    #   The options to used for expanding the paths patterns.
    # @option options [String] :glob
    #   The pattern to use for globing directories.
    #
    # @raise [Informative] If the pod does not exists.
    #
    # @todo implement case insensitive search
    #
    # @return [Array<Pathname>] A list of the paths.
    #
    def expanded_paths(patterns, dir_pattern = nil, exclude_patterns = nil)
      unless exists?
        raise Informative, "[Local Pod] Attempt to resolve paths for nonexistent pod.\n" \
                           "\tSpecifications: #{@specifications.inspect}\n" \
                           "\t      Patterns: #{patterns.inspect}"
      end

<<<<<<< HEAD
      return [] if patterns.empty?
      patterns = [ patterns ] if patterns.is_a?(String)
      file_lists = patterns.select { |p| p.is_a?(FileList) }
      glob_patterns = patterns - file_lists

      result = []

=======
      # Noticeable impact on performance
      return [] if patterns.empty?

      patterns = [ patterns ] if patterns.is_a?(String)
      file_lists = patterns.select { |p| p.is_a?(FileList) }
      glob_patterns = patterns - file_lists

      result = []

>>>>>>> 9b118f86
      result << file_lists.map do |file_list|
        file_list.prepend_patterns(root)
        file_list.glob
      end
<<<<<<< HEAD

      result << glob_patterns.map do |pattern|
        pattern = root + pattern
        if pattern.directory? && options[:glob]
          pattern += options[:glob]
        end
        Pathname.glob(pattern, File::FNM_CASEFOLD)
      end.flatten

=======
      result << dir_list.glob(glob_patterns, dir_pattern, exclude_patterns)
>>>>>>> 9b118f86
      result.flatten.compact.uniq
    end

    # A {LocalSourcedPod} is a {LocalPod} that interacts with the files of
    # a folder controlled by the users. As such this class does not alter
    # in any way the contents of the folder.
    #
    class LocalSourcedPod < LocalPod
      def downloaded?
        true
      end

      def create
        # No ops
      end

      def root
        @root ||= Pathname.new(@top_specification.source[:local]).expand_path
      end

      def implode
        # No ops
      end

      def clean!
        # No ops
      end

      def to_s
        super + " [LOCAL]"
      end

      def local?
        true
      end
    end
  end # LocalPod
end # Pod<|MERGE_RESOLUTION|>--- conflicted
+++ resolved
@@ -247,12 +247,8 @@
     #   {Specification}.
     #
     def source_files_by_spec
-<<<<<<< HEAD
       options = {:glob => '*.{h,hpp,hh,m,mm,c,cpp}'}
-      paths_by_spec(:source_files, options)
-=======
-      @source_files_by_spec ||= paths_by_spec(:source_files, '*.{h,hpp,m,mm,c,cpp}')
->>>>>>> 9b118f86
+      @source_files_by_spec ||= paths_by_spec(:source_files, '*.{h,hpp,hh,m,mm,c,cpp}')
     end
 
     # @return [Array<Pathname>] The paths of the header files.
@@ -287,11 +283,7 @@
     #   header files (i.e. the build ones) are intended to be public.
     #
     def public_header_files_by_spec
-<<<<<<< HEAD
-      public_headers = paths_by_spec(:public_header_files, :glob => '*.{h,hpp,hh}')
-=======
-      public_headers = paths_by_spec(:public_header_files, '*.{h,hpp}')
->>>>>>> 9b118f86
+      public_headers = paths_by_spec(:public_header_files, '*.{h,hpp,hh}')
       build_headers  = header_files_by_spec
 
       result = {}
@@ -524,12 +516,7 @@
     # included in the linker search paths.
     #
     def headers_excluded_from_search_paths
-<<<<<<< HEAD
-      options = { :glob => '*.{h,hpp,hh}' }
-      paths = paths_by_spec(:exclude_header_search_paths, options)
-=======
-      paths = paths_by_spec(:exclude_header_search_paths, '*.{h,hpp}')
->>>>>>> 9b118f86
+      paths = paths_by_spec(:exclude_header_search_paths, '*.{h,hpp,hh}')
       paths.values.compact.uniq
     end
 
@@ -581,42 +568,22 @@
                            "\t      Patterns: #{patterns.inspect}"
       end
 
-<<<<<<< HEAD
+      # Noticeable impact on performance
       return [] if patterns.empty?
+
       patterns = [ patterns ] if patterns.is_a?(String)
       file_lists = patterns.select { |p| p.is_a?(FileList) }
       glob_patterns = patterns - file_lists
 
       result = []
 
-=======
-      # Noticeable impact on performance
-      return [] if patterns.empty?
-
-      patterns = [ patterns ] if patterns.is_a?(String)
-      file_lists = patterns.select { |p| p.is_a?(FileList) }
-      glob_patterns = patterns - file_lists
-
-      result = []
-
->>>>>>> 9b118f86
+      result << dir_list.glob(glob_patterns, dir_pattern, exclude_patterns)
+
       result << file_lists.map do |file_list|
         file_list.prepend_patterns(root)
         file_list.glob
       end
-<<<<<<< HEAD
-
-      result << glob_patterns.map do |pattern|
-        pattern = root + pattern
-        if pattern.directory? && options[:glob]
-          pattern += options[:glob]
-        end
-        Pathname.glob(pattern, File::FNM_CASEFOLD)
-      end.flatten
-
-=======
-      result << dir_list.glob(glob_patterns, dir_pattern, exclude_patterns)
->>>>>>> 9b118f86
+
       result.flatten.compact.uniq
     end
 

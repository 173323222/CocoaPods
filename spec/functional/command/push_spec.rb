require File.expand_path('../../../spec_helper', __FILE__)

module Pod
  describe Command::Push do
    extend SpecHelper::Command
    extend SpecHelper::TemporaryDirectory
    extend SpecHelper::TemporaryRepos

    before do
      config.repos_dir = SpecHelper.tmp_repos_path
    end

<<<<<<< HEAD
    def master_repo
      fixture('spec-repos/master')
    end

    it "requires a spec-repo name" do
      lambda { command('push').validate! }.should.raise CLAide::Help
    end

    it "complains if it can't find the repo" do
      repo1 = add_repo('repo1', master_repo)
      Dir.chdir(fixture('banana-lib')) do
        lambda { run_command('push', 'repo2') }.should.raise Informative
      end
=======
  it "complains if it can't find the repo" do
    Dir.chdir(fixture('banana-lib')) do
      cmd = command('push', 'missing_repo')
      cmd.expects(:validate_podspec_files).returns(true)
      e = lambda { cmd.run }.should.raise Pod::Informative
      e.message.should.match(/repo not found/)
>>>>>>> 75f7c742
    end

<<<<<<< HEAD
    it "complains if it can't find a spec" do
      repo1 = add_repo('repo1', master_repo)
      lambda { run_command('push', 'repo1') }.should.raise Informative
    end

    it "it raises if the pod is not validated" do
      repo1 = add_repo('repo1', master_repo)
      repo2 = add_repo('repo2', repo1.dir)
      git_config('repo2', 'remote.origin.url').should == (tmp_repos_path + 'repo1').to_s
      Dir.chdir(fixture('banana-lib')) do
        lambda { run_command('push', 'repo2', '--silent') }.should.raise Informative
      end
      # (repo1.dir + 'BananaLib/1.0/BananaLib.podspec').read.should.include 'Added!'
    end

    before do
      # prepare the repos
      @upstream = add_repo('upstream', master_repo)
      @local_repo = add_repo('local_repo', @upstream.dir)
      git_config('local_repo', 'remote.origin.url').should == (tmp_repos_path + 'upstream').to_s

      # prepare the spec
      spec = (fixture('spec-repos') + 'master/JSONKit/1.4/JSONKit.podspec').read
      spec_fix = spec.gsub(/https:\/\/github\.com\/johnezang\/JSONKit\.git/, fixture('integration/JSONKit').to_s)
      spec_add = spec.gsub(/'JSONKit'/, "'PushTest'")
      File.open(temporary_directory + 'JSONKit.podspec', 'w') {|f| f.write(spec_fix) }
      File.open(temporary_directory + 'PushTest.podspec', 'w') {|f| f.write(spec_add) }
    end

    it "refuses to push if the repo is not clean" do
      File.open(@local_repo.dir + 'README', 'w') {|f| f.write('Added!') }
      (@local_repo.dir + 'README').read.should.include 'Added!'
      cmd = command('push', 'local_repo')
      cmd.expects(:validate_podspec_files).returns(true)
      Dir.chdir(temporary_directory) { lambda { cmd.run }.should.raise Informative }

      (@upstream.dir + 'PushTest/1.4/PushTest.podspec').should.not.exist?
    end

    it "sucessfully pushes a spec" do
      git('upstream', 'checkout master') # checkout master, to allow push in a non-bare repository
      cmd = command('push', 'local_repo')
      cmd.expects(:validate_podspec_files).returns(true)
      Dir.chdir(temporary_directory) { cmd.run }

      UI.output.should.include('[Add] PushTest (1.4)')
      UI.output.should.include('[Fix] JSONKit (1.4)')

      git('upstream', 'checkout test') # checkout because test because is it the branch used in the specs.
      (@upstream.dir + 'PushTest/1.4/PushTest.podspec').read.should.include('PushTest')
    end
=======
  it "complains if it can't find a spec" do
    repo_make('test_repo')
    e = lambda { run_command('push', 'test_repo') }.should.raise Pod::Informative
    e.message.should.match(/Couldn't find any .podspec/)
  end

  # TODO: the validation should not use the pod spec command
  xit "it raises if the specification doesn't validates" do
    repo_make('test_repo')
    Dir.chdir(temporary_directory) do
      spec = "Spec.new do |s|; s.name = 'Broken'; end"
      File.open('Broken.podspec',  'w') {|f| f.write(spec) }
      cmd = command('push', 'test_repo')
      cmd.expects(:validate_podspec_files).returns(true)
      e = lambda { cmd.run }.should.raise Pod::Informative
      e.message.should.match(/repo not clean/)
    end
  end


  before do
    repo_make('upstream')
    repo_clone('upstream', 'local_repo')

    # prepare the spec
    spec = (fixture('spec-repos') + 'master/JSONKit/1.4/JSONKit.podspec').read
    spec_fix = spec.gsub(/https:\/\/github\.com\/johnezang\/JSONKit\.git/, fixture('integration/JSONKit').to_s)
    spec_add = spec.gsub(/'JSONKit'/, "'PushTest'")
    File.open(temporary_directory + 'JSONKit.podspec',  'w') {|f| f.write(spec_fix) }
    File.open(temporary_directory + 'PushTest.podspec', 'w') {|f| f.write(spec_add) }
  end

  it "refuses to push if the repo is not clean" do
    repo_make_readme_change('local_repo', 'dirty')
    Dir.chdir(temporary_directory) do
      cmd = command('push', 'local_repo')
      cmd.expects(:validate_podspec_files).returns(true)
      e = lambda { cmd.run }.should.raise Pod::Informative
      e.message.should.match(/repo not clean/)
    end
    (repo_path('upstream') + 'PushTest/1.4/PushTest.podspec').should.not.exist?
  end

 it "sucessfully pushes a spec" do
    cmd = command('push', 'local_repo')
    Dir.chdir(repo_path 'upstream') { `git checkout -b tmp_for_push -q` }
    cmd.expects(:validate_podspec_files).returns(true)
    Dir.chdir(temporary_directory) { cmd.run }

    Pod::UI.output.should.include('[Add] PushTest (1.4)')
    Pod::UI.output.should.include('[Add] JSONKit (1.4)')
    # TODO check the commit messages
    # Pod::UI.output.should.include('[Fix] JSONKit (1.4)')

    Dir.chdir(repo_path 'upstream') { `git checkout master -q` }
    (repo_path('upstream') + 'PushTest/1.4/PushTest.podspec').read.should.include('PushTest')
>>>>>>> 75f7c742
  end
end<|MERGE_RESOLUTION|>--- conflicted
+++ resolved
@@ -10,139 +10,76 @@
       config.repos_dir = SpecHelper.tmp_repos_path
     end
 
-<<<<<<< HEAD
-    def master_repo
-      fixture('spec-repos/master')
-    end
-
     it "requires a spec-repo name" do
       lambda { command('push').validate! }.should.raise CLAide::Help
     end
 
     it "complains if it can't find the repo" do
-      repo1 = add_repo('repo1', master_repo)
       Dir.chdir(fixture('banana-lib')) do
-        lambda { run_command('push', 'repo2') }.should.raise Informative
+        cmd = command('push', 'missing_repo')
+        cmd.expects(:validate_podspec_files).returns(true)
+        e = lambda { cmd.run }.should.raise Informative
+        e.message.should.match(/repo not found/)
       end
-=======
-  it "complains if it can't find the repo" do
-    Dir.chdir(fixture('banana-lib')) do
-      cmd = command('push', 'missing_repo')
-      cmd.expects(:validate_podspec_files).returns(true)
-      e = lambda { cmd.run }.should.raise Pod::Informative
-      e.message.should.match(/repo not found/)
->>>>>>> 75f7c742
     end
 
-<<<<<<< HEAD
     it "complains if it can't find a spec" do
-      repo1 = add_repo('repo1', master_repo)
-      lambda { run_command('push', 'repo1') }.should.raise Informative
+      repo_make('test_repo')
+      e = lambda { run_command('push', 'test_repo') }.should.raise Pod::Informative
+      e.message.should.match(/Couldn't find any .podspec/)
     end
 
-    it "it raises if the pod is not validated" do
-      repo1 = add_repo('repo1', master_repo)
-      repo2 = add_repo('repo2', repo1.dir)
-      git_config('repo2', 'remote.origin.url').should == (tmp_repos_path + 'repo1').to_s
-      Dir.chdir(fixture('banana-lib')) do
-        lambda { run_command('push', 'repo2', '--silent') }.should.raise Informative
+    # TODO: the validation should not use the pod spec command
+    xit "it raises if the specification doesn't validates" do
+      repo_make('test_repo')
+      Dir.chdir(temporary_directory) do
+        spec = "Spec.new do |s|; s.name = 'Broken'; end"
+        File.open('Broken.podspec',  'w') {|f| f.write(spec) }
+        cmd = command('push', 'test_repo')
+        cmd.expects(:validate_podspec_files).returns(true)
+        e = lambda { cmd.run }.should.raise Pod::Informative
+        e.message.should.match(/repo not clean/)
       end
-      # (repo1.dir + 'BananaLib/1.0/BananaLib.podspec').read.should.include 'Added!'
     end
 
+    #--------------------------------------#
+
     before do
-      # prepare the repos
-      @upstream = add_repo('upstream', master_repo)
-      @local_repo = add_repo('local_repo', @upstream.dir)
-      git_config('local_repo', 'remote.origin.url').should == (tmp_repos_path + 'upstream').to_s
+      repo_make('upstream')
+      repo_clone('upstream', 'local_repo')
 
       # prepare the spec
       spec = (fixture('spec-repos') + 'master/JSONKit/1.4/JSONKit.podspec').read
       spec_fix = spec.gsub(/https:\/\/github\.com\/johnezang\/JSONKit\.git/, fixture('integration/JSONKit').to_s)
       spec_add = spec.gsub(/'JSONKit'/, "'PushTest'")
-      File.open(temporary_directory + 'JSONKit.podspec', 'w') {|f| f.write(spec_fix) }
+      File.open(temporary_directory + 'JSONKit.podspec',  'w') {|f| f.write(spec_fix) }
       File.open(temporary_directory + 'PushTest.podspec', 'w') {|f| f.write(spec_add) }
     end
 
     it "refuses to push if the repo is not clean" do
-      File.open(@local_repo.dir + 'README', 'w') {|f| f.write('Added!') }
-      (@local_repo.dir + 'README').read.should.include 'Added!'
-      cmd = command('push', 'local_repo')
-      cmd.expects(:validate_podspec_files).returns(true)
-      Dir.chdir(temporary_directory) { lambda { cmd.run }.should.raise Informative }
-
-      (@upstream.dir + 'PushTest/1.4/PushTest.podspec').should.not.exist?
+      repo_make_readme_change('local_repo', 'dirty')
+      Dir.chdir(temporary_directory) do
+        cmd = command('push', 'local_repo')
+        cmd.expects(:validate_podspec_files).returns(true)
+        e = lambda { cmd.run }.should.raise Pod::Informative
+        e.message.should.match(/repo not clean/)
+      end
+      (repo_path('upstream') + 'PushTest/1.4/PushTest.podspec').should.not.exist?
     end
 
     it "sucessfully pushes a spec" do
-      git('upstream', 'checkout master') # checkout master, to allow push in a non-bare repository
       cmd = command('push', 'local_repo')
+      Dir.chdir(repo_path 'upstream') { `git checkout -b tmp_for_push -q` }
       cmd.expects(:validate_podspec_files).returns(true)
       Dir.chdir(temporary_directory) { cmd.run }
 
-      UI.output.should.include('[Add] PushTest (1.4)')
-      UI.output.should.include('[Fix] JSONKit (1.4)')
+      Pod::UI.output.should.include('[Add] PushTest (1.4)')
+      Pod::UI.output.should.include('[Add] JSONKit (1.4)')
+      # TODO check the commit messages
+      # Pod::UI.output.should.include('[Fix] JSONKit (1.4)')
 
-      git('upstream', 'checkout test') # checkout because test because is it the branch used in the specs.
-      (@upstream.dir + 'PushTest/1.4/PushTest.podspec').read.should.include('PushTest')
-    end
-=======
-  it "complains if it can't find a spec" do
-    repo_make('test_repo')
-    e = lambda { run_command('push', 'test_repo') }.should.raise Pod::Informative
-    e.message.should.match(/Couldn't find any .podspec/)
-  end
-
-  # TODO: the validation should not use the pod spec command
-  xit "it raises if the specification doesn't validates" do
-    repo_make('test_repo')
-    Dir.chdir(temporary_directory) do
-      spec = "Spec.new do |s|; s.name = 'Broken'; end"
-      File.open('Broken.podspec',  'w') {|f| f.write(spec) }
-      cmd = command('push', 'test_repo')
-      cmd.expects(:validate_podspec_files).returns(true)
-      e = lambda { cmd.run }.should.raise Pod::Informative
-      e.message.should.match(/repo not clean/)
+      Dir.chdir(repo_path 'upstream') { `git checkout master -q` }
+      (repo_path('upstream') + 'PushTest/1.4/PushTest.podspec').read.should.include('PushTest')
     end
   end
-
-
-  before do
-    repo_make('upstream')
-    repo_clone('upstream', 'local_repo')
-
-    # prepare the spec
-    spec = (fixture('spec-repos') + 'master/JSONKit/1.4/JSONKit.podspec').read
-    spec_fix = spec.gsub(/https:\/\/github\.com\/johnezang\/JSONKit\.git/, fixture('integration/JSONKit').to_s)
-    spec_add = spec.gsub(/'JSONKit'/, "'PushTest'")
-    File.open(temporary_directory + 'JSONKit.podspec',  'w') {|f| f.write(spec_fix) }
-    File.open(temporary_directory + 'PushTest.podspec', 'w') {|f| f.write(spec_add) }
-  end
-
-  it "refuses to push if the repo is not clean" do
-    repo_make_readme_change('local_repo', 'dirty')
-    Dir.chdir(temporary_directory) do
-      cmd = command('push', 'local_repo')
-      cmd.expects(:validate_podspec_files).returns(true)
-      e = lambda { cmd.run }.should.raise Pod::Informative
-      e.message.should.match(/repo not clean/)
-    end
-    (repo_path('upstream') + 'PushTest/1.4/PushTest.podspec').should.not.exist?
-  end
-
- it "sucessfully pushes a spec" do
-    cmd = command('push', 'local_repo')
-    Dir.chdir(repo_path 'upstream') { `git checkout -b tmp_for_push -q` }
-    cmd.expects(:validate_podspec_files).returns(true)
-    Dir.chdir(temporary_directory) { cmd.run }
-
-    Pod::UI.output.should.include('[Add] PushTest (1.4)')
-    Pod::UI.output.should.include('[Add] JSONKit (1.4)')
-    # TODO check the commit messages
-    # Pod::UI.output.should.include('[Fix] JSONKit (1.4)')
-
-    Dir.chdir(repo_path 'upstream') { `git checkout master -q` }
-    (repo_path('upstream') + 'PushTest/1.4/PushTest.podspec').read.should.include('PushTest')
->>>>>>> 75f7c742
-  end
 end
CP_AGGRESSIVE_CACHE=TRUE $ pod install --no-repo-update --verbose --no-color 2>&1
Performing existing installation migration

Analyzing dependencies

Fetching external sources
-> Pre-downloading: `PodTest` from `PodTest-hg-source`
 > Mercurial download
   $ /usr/local/bin/hg clone "PodTest-hg-source"
   "ROOT/tmp/install_external_source/Pods/Generated/Sources/PodTest"
   updating to branch default
   5 files updated, 0 files merged, 0 files removed, 0 files unresolved

Resolving dependencies of `Podfile`
Resolving dependencies for target `Pods' (iOS 4.3)
  - PodTest (from `PodTest-hg-source`)
    - PodTest/subspec_1
    - PodTest/subspec_2

Comparing resolved specification to the sandbox manifest
  A PodTest

Downloading dependencies

-> Installing PodTest (1.0)
  - Running pre install hooks

Generating Pods project
  - Creating Pods project
  - Adding source files to Pods project
  - Adding resources to Pods project
  - Linking headers
  - Installing libraries
    - Installing target `Pods-PodTest` iOS 4.3
      - Adding Build files
<<<<<<< HEAD
      - Generating xcconfig file at `Pods/Generated/Pods.xcconfig`
      - Generating target environment header at `Pods/Generated/Pods-environment.h`
      - Generating prefix header at `Pods/Generated/Pods-prefix.pch`
      - Generating copy resources script at `Pods/Generated/Pods-resources.sh`
      - Generating acknowledgements at `Pods/Generated/Pods-acknowledgements.plist`
      - Generating acknowledgements at `Pods/Generated/Pods-acknowledgements.markdown`
      - Generating dummy source file at `Pods/Generated/Pods-dummy.m`
=======
      - Generating public xcconfig file at `Pods/Pods-PodTest.xcconfig`
      - Generating private xcconfig file at `Pods/Pods-PodTest-Private.xcconfig`
      - Generating prefix header at `Pods/Pods-PodTest-prefix.pch`
      - Generating dummy source file at `Pods/Pods-PodTest-dummy.m`
    - Installing target `Pods` iOS 4.3
      - Generating xcconfig file at `Pods/Pods.xcconfig`
      - Generating target environment header at `Pods/Pods-environment.h`
      - Generating copy resources script at `Pods/Pods-resources.sh`
      - Generating acknowledgements at `Pods/Pods-acknowledgements.plist`
      - Generating acknowledgements at `Pods/Pods-acknowledgements.markdown`
      - Generating dummy source file at `Pods/Pods-dummy.m`
>>>>>>> 2fa29fb1
  - Running post install hooks
  - Writing Xcode project file to `Pods/Generated/Pods.xcodeproj`
  - Writing Lockfile in `Podfile.lock`
  - Writing Manifest in `Pods/Generated/Manifest.lock`

Integrating client project

[!] From now on use `SampleApp.xcworkspace`.

Integrating Pod target `Pods-PodTest` into aggregate target Pods of project `SampleApp.xcodeproj`.<|MERGE_RESOLUTION|>--- conflicted
+++ resolved
@@ -6,8 +6,7 @@
 Fetching external sources
 -> Pre-downloading: `PodTest` from `PodTest-hg-source`
  > Mercurial download
-   $ /usr/local/bin/hg clone "PodTest-hg-source"
-   "ROOT/tmp/install_external_source/Pods/Generated/Sources/PodTest"
+   $ /usr/local/bin/hg clone "PodTest-hg-source" "ROOT/tmp/install_external_source/Pods/Generated/Sources/PodTest"
    updating to branch default
    5 files updated, 0 files merged, 0 files removed, 0 files unresolved
 
@@ -33,27 +32,17 @@
   - Installing libraries
     - Installing target `Pods-PodTest` iOS 4.3
       - Adding Build files
-<<<<<<< HEAD
+      - Generating public xcconfig file at `Pods/Generated/Pods-PodTest.xcconfig`
+      - Generating private xcconfig file at `Pods/Generated/Pods-PodTest-Private.xcconfig`
+      - Generating prefix header at `Pods/Generated/Pods-PodTest-prefix.pch`
+      - Generating dummy source file at `Pods/Generated/Pods-PodTest-dummy.m`
+    - Installing target `Pods` iOS 4.3
       - Generating xcconfig file at `Pods/Generated/Pods.xcconfig`
       - Generating target environment header at `Pods/Generated/Pods-environment.h`
-      - Generating prefix header at `Pods/Generated/Pods-prefix.pch`
       - Generating copy resources script at `Pods/Generated/Pods-resources.sh`
       - Generating acknowledgements at `Pods/Generated/Pods-acknowledgements.plist`
       - Generating acknowledgements at `Pods/Generated/Pods-acknowledgements.markdown`
       - Generating dummy source file at `Pods/Generated/Pods-dummy.m`
-=======
-      - Generating public xcconfig file at `Pods/Pods-PodTest.xcconfig`
-      - Generating private xcconfig file at `Pods/Pods-PodTest-Private.xcconfig`
-      - Generating prefix header at `Pods/Pods-PodTest-prefix.pch`
-      - Generating dummy source file at `Pods/Pods-PodTest-dummy.m`
-    - Installing target `Pods` iOS 4.3
-      - Generating xcconfig file at `Pods/Pods.xcconfig`
-      - Generating target environment header at `Pods/Pods-environment.h`
-      - Generating copy resources script at `Pods/Pods-resources.sh`
-      - Generating acknowledgements at `Pods/Pods-acknowledgements.plist`
-      - Generating acknowledgements at `Pods/Pods-acknowledgements.markdown`
-      - Generating dummy source file at `Pods/Pods-dummy.m`
->>>>>>> 2fa29fb1
   - Running post install hooks
   - Writing Xcode project file to `Pods/Generated/Pods.xcodeproj`
   - Writing Lockfile in `Podfile.lock`

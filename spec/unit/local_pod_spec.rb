require File.expand_path('../../spec_helper', __FILE__)

describe Pod::LocalPod do

  # a LocalPod represents a local copy of the dependency, inside the pod root, built from a spec
<<<<<<< HEAD
  
  before do
    @sandbox = temporary_sandbox
    @pod = Pod::LocalPod.new(fixture_spec('banana-lib/BananaLib.podspec'), @sandbox, Pod::Platform.new(:ios))
    copy_fixture_to_pod('banana-lib', @pod)
  end
  
  it 'returns the Pod root directory path' do
    @pod.root.should == @sandbox.root + 'BananaLib'
  end
  
  it "creates it's own root directory if it doesn't exist" do
    @pod.create
    File.directory?(@pod.root).should.be.true
  end
  
  it "can execute a block within the context of it's root" do
    @pod.chdir { FileUtils.touch("foo") }
    Pathname(@pod.root + "foo").should.exist
  end
  
  it 'can delete itself' do
    @pod.create
    @pod.implode
    @pod.root.should.not.exist
  end
  
  it 'returns an expanded list of source files, relative to the sandbox root' do
    @pod.source_files.sort.should == [
      Pathname.new("BananaLib/Classes/Banana.m"),
      Pathname.new("BananaLib/Classes/Banana.h")
    ].sort
  end
  
  it 'returns an expanded list of absolute clean paths' do
    @pod.clean_paths.should == [@sandbox.root + "BananaLib/sub-dir"]
  end
  
  it 'returns an expanded list of resources, relative to the sandbox root' do
    @pod.resources.should == [Pathname.new("BananaLib/Resources/logo-sidebar.png")]
  end
  
  it 'returns a list of header files' do
    @pod.header_files.should == [Pathname.new("BananaLib/Classes/Banana.h")]
  end
  
  it 'returns some license text' do
    @pod.license_text.should == "Permission is hereby granted ..."
  end

  it 'can clean up after itself' do
    @pod.clean_paths.tap do |paths|
      @pod.clean
      
      paths.each do |path|
        path.should.not.exist
      end
=======
  describe "in general" do
    before do
      @sandbox = temporary_sandbox
      @pod = Pod::LocalPod.new(fixture_spec('banana-lib/BananaLib.podspec'), @sandbox, Pod::Platform.new(:ios))
      copy_fixture_to_pod('banana-lib', @pod)
    end

    it 'returns the Pod root directory path' do
      @pod.root.should == @sandbox.root + 'BananaLib'
    end

    it "creates it's own root directory if it doesn't exist" do
      @pod.create
      File.directory?(@pod.root).should.be.true
    end

    it "can execute a block within the context of it's root" do
      @pod.chdir { FileUtils.touch("foo") }
      Pathname(@pod.root + "foo").should.exist
    end

    it 'can delete itself' do
      @pod.create
      @pod.implode
      @pod.root.should.not.exist
    end

    it 'returns an expanded list of source files, relative to the sandbox root' do
      @pod.source_files.sort.should == [
        Pathname.new("BananaLib/Classes/Banana.m"),
        Pathname.new("BananaLib/Classes/Banana.h")
      ].sort
    end

    it 'returns an expanded list of absolute clean paths' do
      #TODO: there are some temporary files that prevent a complete check
      @pod.clean_paths.map { |p| p.relative_path_from(@sandbox.root).to_s }.should.include 'BananaLib/sub-dir/sub-dir-2/somefile.txt'
    end

    it 'returns an expanded list of resources, relative to the sandbox root' do
      @pod.resources.should == [Pathname.new("BananaLib/Resources/logo-sidebar.png")]
    end

    it 'returns a list of header files' do
      @pod.header_files.should == [Pathname.new("BananaLib/Classes/Banana.h")]
    end

    it "can link it's headers into the sandbox" do
      @pod.link_headers
      expected_header_path = @sandbox.headers_root + "BananaLib/Banana.h"
      expected_header_path.should.be.symlink
      File.read(expected_header_path).should == (@sandbox.root + @pod.header_files[0]).read
    end

    it "can add it's source files to an Xcode project target" do
      target = mock('target')
      target.expects(:add_source_file).with(Pathname.new("BananaLib/Classes/Banana.h"), anything, anything)
      target.expects(:add_source_file).with(Pathname.new("BananaLib/Classes/Banana.m"), anything, anything)
      @pod.add_to_target(target)
    end

    it "can add it's source files to a target with any specially configured compiler flags" do
      @pod.top_specification.compiler_flags = '-d some_flag'
      target = mock('target')
      target.expects(:add_source_file).twice.with(anything, anything, "-d some_flag")
      @pod.add_to_target(target)
    end

    it "returns the platform" do
      @pod.platform.should == :ios
>>>>>>> 809745bd
    end
  end

  describe "with installed source," do
    #before do
    #config.project_pods_root = fixture('integration')
    #podspec   = fixture('spec-repos/master/SSZipArchive/0.1.0/SSZipArchive.podspec')
    #@spec     = Pod::Specification.from_file(podspec)
    #@destroot = fixture('integration/SSZipArchive')
    #end

    xit "returns the list of files that the source_files pattern expand to" do
      files = @destroot.glob('**/*.{h,c,m}')
      files = files.map { |file| file.relative_path_from(config.project_pods_root) }
      @spec.expanded_source_files[:ios].sort.should == files.sort
    end

    xit "returns the list of headers" do
      files = @destroot.glob('**/*.h')
      files = files.map { |file| file.relative_path_from(config.project_pods_root) }
      @spec.header_files[:ios].sort.should == files.sort
    end

    xit "returns a hash of mappings from the pod's destroot to its header dirs, which by default is just the pod's header dir" do
      @spec.copy_header_mappings[:ios].size.should == 1
      @spec.copy_header_mappings[:ios][Pathname.new('SSZipArchive')].sort.should == %w{
      SSZipArchive.h
      minizip/crypt.h
      minizip/ioapi.h
      minizip/mztools.h
      minizip/unzip.h
      minizip/zip.h
      }.map { |f| Pathname.new("SSZipArchive/#{f}") }.sort
    end

    xit "allows for customization of header mappings by overriding copy_header_mapping" do
      def @spec.copy_header_mapping(from)
        Pathname.new('ns') + from.basename
      end
      @spec.copy_header_mappings[:ios].size.should == 1
      @spec.copy_header_mappings[:ios][Pathname.new('SSZipArchive/ns')].sort.should == %w{
      SSZipArchive.h
      minizip/crypt.h
      minizip/ioapi.h
      minizip/mztools.h
      minizip/unzip.h
      minizip/zip.h
      }.map { |f| Pathname.new("SSZipArchive/#{f}") }.sort
    end

    xit "returns a hash of mappings with a custom header dir prefix" do
      @spec.header_dir = 'AnotherRoot'
      @spec.copy_header_mappings[:ios][Pathname.new('AnotherRoot')].sort.should == %w{
      SSZipArchive.h
      minizip/crypt.h
      minizip/ioapi.h
      minizip/mztools.h
      minizip/unzip.h
      minizip/zip.h
      }.map { |f| Pathname.new("SSZipArchive/#{f}") }.sort
    end

    xit "returns the user header search paths" do
      def @spec.copy_header_mapping(from)
        Pathname.new('ns') + from.basename
      end
      @spec.header_search_paths.should == %w{
      "$(PODS_ROOT)/Headers/SSZipArchive"
      "$(PODS_ROOT)/Headers/SSZipArchive/ns"
      }
    end

    xit "returns the user header search paths with a custom header dir prefix" do
      @spec.header_dir = 'AnotherRoot'
      def @spec.copy_header_mapping(from)
        Pathname.new('ns') + from.basename
      end
      @spec.header_search_paths.should == %w{
      "$(PODS_ROOT)/Headers/AnotherRoot"
      "$(PODS_ROOT)/Headers/AnotherRoot/ns"
      }
    end

    xit "returns the list of files that the resources pattern expand to" do
      @spec.expanded_resources.should == {}
      @spec.resource = 'LICEN*'
      @spec.expanded_resources[:ios].map(&:to_s).should == %w{ SSZipArchive/LICENSE }
      @spec.expanded_resources[:osx].map(&:to_s).should == %w{ SSZipArchive/LICENSE }
      @spec.resources = 'LICEN*', 'Readme.*'
      @spec.expanded_resources[:ios].map(&:to_s).should == %w{ SSZipArchive/LICENSE SSZipArchive/Readme.markdown }
      @spec.expanded_resources[:osx].map(&:to_s).should == %w{ SSZipArchive/LICENSE SSZipArchive/Readme.markdown }
    end
  end

  describe "regarding multiple subspecs" do

    before do
      # specification with only some subspecs activated
      # to check that only the needed files are being activated
      # A fixture is needed.
      #
      # specification = Pod::Spec.new do |s|
      # ...
      # s.xcconfig = ...
      # s.compiler_flags = ...
      # s.subspec 's1' do |s1|
      #   s1.xcconfig = ...
      #   s1.compiler_flags = ...
      #   s1.ns.source_files = 's1.{h,m}'
      # end
      #
      # s.subspec 's2' do |s2|
      #   s2.ns.source_files = 's2.{h,m}'
      # end
      #
      # Add only s1 to the localPod
      # s1 = specification.subspec_by_name(s1)
      # @pod = Pod::LocalPod.new(s1, @sandbox, Pod::Platform.new(:ios))
      # @pod.add_specification(specification)
    end

    xit "returns the subspecs" do
      @pod.subspecs.map{ |s| name }.should == %w[ s1 ]
    end

    xit "resolve the source files" do
      @pod.source_files.should == %w[ s1.h s1.m ]
    end

    xit "resolve the resources" do
    end

    xit "resolve the clean paths" do
      @pod.clean_paths.should == %w[ s2.h s2.m ]
    end

    xit "resolves the used files" do
      @pod.used_files.should == %w[ s1.h s1.m README.md ]
    end

    xit "resolved the header files" do
      @pod.header_files.should == %w[ s1.h ]
    end

    xit "resolves the header files of every subspec" do
      @pod.all_specs_public_header_files.should == %w[ s1.h s2.h ]
    end

    xit "merges the xcconfigs" do
    end

    xit "adds each file to a target with the compiler flags of its specification" do
      # @pod.add_to_target(target)
    end

    xit "can provide the source files of all the subspecs" do
      sources = @pod.all_specs_source_files.map { |p| p.relative_path_from(@sandbox.root).to_s }
      sources.should == %w[ s1.h s1.m s2.h s2.m ]
    end

    xit 'can clean the unused files' do
      # copy fixture to another folder
      @pod.clean
      @pod.clean_paths.tap do |paths|
        paths.each do |path|
          path.should.not.exist
        end
      end
    end

  end
end<|MERGE_RESOLUTION|>--- conflicted
+++ resolved
@@ -3,65 +3,6 @@
 describe Pod::LocalPod do
 
   # a LocalPod represents a local copy of the dependency, inside the pod root, built from a spec
-<<<<<<< HEAD
-  
-  before do
-    @sandbox = temporary_sandbox
-    @pod = Pod::LocalPod.new(fixture_spec('banana-lib/BananaLib.podspec'), @sandbox, Pod::Platform.new(:ios))
-    copy_fixture_to_pod('banana-lib', @pod)
-  end
-  
-  it 'returns the Pod root directory path' do
-    @pod.root.should == @sandbox.root + 'BananaLib'
-  end
-  
-  it "creates it's own root directory if it doesn't exist" do
-    @pod.create
-    File.directory?(@pod.root).should.be.true
-  end
-  
-  it "can execute a block within the context of it's root" do
-    @pod.chdir { FileUtils.touch("foo") }
-    Pathname(@pod.root + "foo").should.exist
-  end
-  
-  it 'can delete itself' do
-    @pod.create
-    @pod.implode
-    @pod.root.should.not.exist
-  end
-  
-  it 'returns an expanded list of source files, relative to the sandbox root' do
-    @pod.source_files.sort.should == [
-      Pathname.new("BananaLib/Classes/Banana.m"),
-      Pathname.new("BananaLib/Classes/Banana.h")
-    ].sort
-  end
-  
-  it 'returns an expanded list of absolute clean paths' do
-    @pod.clean_paths.should == [@sandbox.root + "BananaLib/sub-dir"]
-  end
-  
-  it 'returns an expanded list of resources, relative to the sandbox root' do
-    @pod.resources.should == [Pathname.new("BananaLib/Resources/logo-sidebar.png")]
-  end
-  
-  it 'returns a list of header files' do
-    @pod.header_files.should == [Pathname.new("BananaLib/Classes/Banana.h")]
-  end
-  
-  it 'returns some license text' do
-    @pod.license_text.should == "Permission is hereby granted ..."
-  end
-
-  it 'can clean up after itself' do
-    @pod.clean_paths.tap do |paths|
-      @pod.clean
-      
-      paths.each do |path|
-        path.should.not.exist
-      end
-=======
   describe "in general" do
     before do
       @sandbox = temporary_sandbox
@@ -132,7 +73,6 @@
 
     it "returns the platform" do
       @pod.platform.should == :ios
->>>>>>> 809745bd
     end
   end
 

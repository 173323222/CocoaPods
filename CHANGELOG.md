--- conflicted
+++ resolved
@@ -50,24 +50,20 @@
 
 ##### Enhancements
 
-<<<<<<< HEAD
 * Warnings are not promoted to errors anymore to maximise compatibility with
   existing libraries.  
   [Fabio Pelosin](https://github.com/irrationalfab)
   [#1629](https://github.com/CocoaPods/CocoaPods/issues/1629)
 
 * Include the versions of the Pods to the output of `pod list`.  
-=======
-* Generated prefix header file will now have unique prefix_header_contents for
-  Pods with subspecs.
-  [Luis de la Rosa](https://github.com/luisdelarosa)
-  [#1449](https://github.com/CocoaPods/CocoaPods/issues/1449)
-  
-* Add version to output of `pod list`
->>>>>>> 67d7efcb
   [Stefan Damm](https://github.com/StefanDamm)
   [Robert Zuber](https://github.com/z00b)
   [#1617](https://github.com/CocoaPods/CocoaPods/issues/1617)
+
+* Generated prefix header file will now have unique prefix_header_contents for
+  Pods with subspecs.  
+  [Luis de la Rosa](https://github.com/luisdelarosa)
+  [#1449](https://github.com/CocoaPods/CocoaPods/issues/1449)
 
 * The linter will now check the reachability of the homepage of Podspecs during
   a full lint.  
